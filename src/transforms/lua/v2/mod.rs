use std::path::PathBuf;

use serde::{Deserialize, Serialize};
use snafu::{ResultExt, Snafu};
pub use vector_core::event::lua;
use vector_core::transform::runtime_transform::{RuntimeTransform, Timer};

use crate::{
    config::{self, DataType, Input, Output, CONFIG_PATHS},
    event::Event,
    internal_events::{LuaBuildError, LuaGcTriggered},
    schema,
    transforms::Transform,
};

#[derive(Debug, Snafu)]
pub enum BuildError {
    #[snafu(display("Invalid \"search_dirs\": {}", source))]
    InvalidSearchDirs { source: mlua::Error },
    #[snafu(display("Cannot evaluate Lua code in \"source\": {}", source))]
    InvalidSource { source: mlua::Error },

    #[snafu(display("Cannot evaluate Lua code defining \"hooks.init\": {}", source))]
    InvalidHooksInit { source: mlua::Error },
    #[snafu(display("Cannot evaluate Lua code defining \"hooks.process\": {}", source))]
    InvalidHooksProcess { source: mlua::Error },
    #[snafu(display("Cannot evaluate Lua code defining \"hooks.shutdown\": {}", source))]
    InvalidHooksShutdown { source: mlua::Error },
    #[snafu(display("Cannot evaluate Lua code defining timer handler: {}", source))]
    InvalidTimerHandler { source: mlua::Error },

    #[snafu(display("Runtime error in \"hooks.init\" function: {}", source))]
    RuntimeErrorHooksInit { source: mlua::Error },
    #[snafu(display("Runtime error in \"hooks.process\" function: {}", source))]
    RuntimeErrorHooksProcess { source: mlua::Error },
    #[snafu(display("Runtime error in \"hooks.shutdown\" function: {}", source))]
    RuntimeErrorHooksShutdown { source: mlua::Error },
    #[snafu(display("Runtime error in timer handler: {}", source))]
    RuntimeErrorTimerHandler { source: mlua::Error },

    #[snafu(display("Cannot call GC in Lua runtime: {}", source))]
    RuntimeErrorGc { source: mlua::Error },
}

#[derive(Deserialize, Serialize, Debug, Clone)]
#[serde(deny_unknown_fields)]
pub struct LuaConfig {
    #[serde(default = "default_config_paths")]
    search_dirs: Vec<PathBuf>,
    hooks: HooksConfig,
    #[serde(default)]
    timers: Vec<TimerConfig>,
    source: Option<String>,
}

fn default_config_paths() -> Vec<PathBuf> {
    match CONFIG_PATHS.lock().ok() {
        Some(config_paths) => config_paths
            .clone()
            .into_iter()
            .map(|config_path| match config_path {
                config::ConfigPath::File(mut path, _format) => {
                    path.pop();
                    path
                }
                config::ConfigPath::Dir(path) => path,
            })
            .collect(),
        None => vec![],
    }
}

#[derive(Deserialize, Serialize, Debug, Clone)]
struct HooksConfig {
    init: Option<String>,
    process: String,
    shutdown: Option<String>,
}

#[derive(Deserialize, Serialize, Debug, Clone)]
struct TimerConfig {
    interval_seconds: u64,
    handler: String,
}

// Implementation of methods from `TransformConfig`
// Note that they are implemented as struct methods instead of trait implementation methods
// because `TransformConfig` trait requires specification of a unique `typetag::serde` name.
// Specifying some name (for example, "lua_v*") results in this name being listed among
// possible configuration options for `transforms` section, but such internal name should not
// be exposed to users.
impl LuaConfig {
    pub fn build(&self) -> crate::Result<Transform> {
        Lua::new(self).map(Transform::event_task)
    }

    pub fn input(&self) -> Input {
        Input::new(DataType::Metric | DataType::Log)
    }

<<<<<<< HEAD
    pub fn outputs(&self, _: &schema::Definition) -> Vec<Output> {
        vec![Output::default(DataType::Any)]
=======
    pub fn outputs(&self) -> Vec<Output> {
        vec![Output::default(DataType::Metric | DataType::Log)]
>>>>>>> 1966b1a1
    }

    pub const fn transform_type(&self) -> &'static str {
        "lua"
    }
}

// Lua's garbage collector sometimes seems to be not executed automatically on high event rates,
// which leads to leak-like RAM consumption pattern. This constant sets the number of invocations of
// the Lua transform after which GC would be called, thus ensuring that the RAM usage is not too high.
//
// This constant is larger than 1 because calling GC is an expensive operation, so doing it
// after each transform would have significant footprint on the performance.
const GC_INTERVAL: usize = 16;

pub struct Lua {
    lua: mlua::Lua,
    invocations_after_gc: usize,
    hook_init: Option<mlua::RegistryKey>,
    hook_process: mlua::RegistryKey,
    hook_shutdown: Option<mlua::RegistryKey>,
    timers: Vec<(Timer, mlua::RegistryKey)>,
}

// Helper to create `RegistryKey` from Lua function code
fn make_registry_value(lua: &mlua::Lua, source: &str) -> mlua::Result<mlua::RegistryKey> {
    lua.load(source)
        .eval::<mlua::Function>()
        .and_then(|f| lua.create_registry_value(f))
}

impl Lua {
    pub fn new(config: &LuaConfig) -> crate::Result<Self> {
        // In order to support loading C modules in Lua, we need to create unsafe instance
        // without debug library.
        let lua = unsafe {
            mlua::Lua::unsafe_new_with(mlua::StdLib::ALL_SAFE, mlua::LuaOptions::default())
        };

        let additional_paths = config
            .search_dirs
            .iter()
            .map(|d| format!("{}/?.lua", d.to_string_lossy()))
            .collect::<Vec<_>>()
            .join(";");

        let mut timers = Vec::new();

        if !additional_paths.is_empty() {
            let package = lua.globals().get::<_, mlua::Table<'_>>("package")?;
            let current_paths = package
                .get::<_, String>("path")
                .unwrap_or_else(|_| ";".to_string());
            let paths = format!("{};{}", additional_paths, current_paths);
            package.set("path", paths)?;
        }

        if let Some(source) = &config.source {
            lua.load(source).eval().context(InvalidSourceSnafu)?;
        }

        let hook_init_code = config.hooks.init.as_ref();
        let hook_init = hook_init_code
            .map(|code| make_registry_value(&lua, code))
            .transpose()
            .context(InvalidHooksInitSnafu)?;

        let hook_process =
            make_registry_value(&lua, &config.hooks.process).context(InvalidHooksProcessSnafu)?;

        let hook_shutdown_code = config.hooks.shutdown.as_ref();
        let hook_shutdown = hook_shutdown_code
            .map(|code| make_registry_value(&lua, code))
            .transpose()
            .context(InvalidHooksShutdownSnafu)?;

        for (id, timer) in config.timers.iter().enumerate() {
            let handler_key = lua
                .load(&timer.handler)
                .eval::<mlua::Function>()
                .and_then(|f| lua.create_registry_value(f))
                .context(InvalidTimerHandlerSnafu)?;

            let timer = Timer {
                id: id as u32,
                interval_seconds: timer.interval_seconds,
            };
            timers.push((timer, handler_key));
        }

        Ok(Self {
            lua,
            invocations_after_gc: 0,
            timers,
            hook_init,
            hook_process,
            hook_shutdown,
        })
    }

    #[cfg(test)]
    fn process(&mut self, event: Event, output: &mut Vec<Event>) -> Result<(), mlua::Error> {
        let lua = &self.lua;
        let result = lua.scope(|scope| {
            let emit = scope.create_function_mut(|_, event: Event| {
                output.push(event);
                Ok(())
            })?;

            lua.registry_value::<mlua::Function>(&self.hook_process)?
                .call((event, emit))
        });

        self.attempt_gc();
        result
    }

    #[cfg(test)]
    fn process_single(&mut self, event: Event) -> Result<Option<Event>, mlua::Error> {
        let mut out = Vec::new();
        self.process(event, &mut out)?;
        assert!(out.len() <= 1);
        Ok(out.into_iter().next())
    }

    fn attempt_gc(&mut self) {
        self.invocations_after_gc += 1;
        if self.invocations_after_gc % GC_INTERVAL == 0 {
            emit!(&LuaGcTriggered {
                used_memory: self.lua.used_memory()
            });
            let _ = self
                .lua
                .gc_collect()
                .context(RuntimeErrorGcSnafu)
                .map_err(|error| error!(%error, rate_limit = 30));
            self.invocations_after_gc = 0;
        }
    }
}

// A helper that reduces code duplication.
fn wrap_emit_fn<'lua, 'scope, F: 'scope>(
    scope: &mlua::Scope<'lua, 'scope>,
    mut emit_fn: F,
) -> mlua::Result<mlua::Function<'lua>>
where
    F: FnMut(Event),
{
    scope.create_function_mut(move |_, event: Event| -> mlua::Result<()> {
        emit_fn(event);
        Ok(())
    })
}

impl RuntimeTransform for Lua {
    fn hook_process<F>(&mut self, event: Event, emit_fn: F)
    where
        F: FnMut(Event),
    {
        let lua = &self.lua;
        let _ = lua
            .scope(|scope| -> mlua::Result<()> {
                lua.registry_value::<mlua::Function>(&self.hook_process)?
                    .call((event, wrap_emit_fn(scope, emit_fn)?))
            })
            .context(RuntimeErrorHooksProcessSnafu)
            .map_err(|e| emit!(&LuaBuildError { error: e }));

        self.attempt_gc();
    }

    fn hook_init<F>(&mut self, emit_fn: F)
    where
        F: FnMut(Event),
    {
        let lua = &self.lua;
        let _ = lua
            .scope(|scope| -> mlua::Result<()> {
                match &self.hook_init {
                    Some(key) => lua
                        .registry_value::<mlua::Function>(key)?
                        .call(wrap_emit_fn(scope, emit_fn)?),
                    None => Ok(()),
                }
            })
            .context(RuntimeErrorHooksInitSnafu)
            .map_err(|error| error!(%error, rate_limit = 30));

        self.attempt_gc();
    }

    fn hook_shutdown<F>(&mut self, emit_fn: F)
    where
        F: FnMut(Event),
    {
        let lua = &self.lua;
        let _ = lua
            .scope(|scope| -> mlua::Result<()> {
                match &self.hook_shutdown {
                    Some(key) => lua
                        .registry_value::<mlua::Function>(key)?
                        .call(wrap_emit_fn(scope, emit_fn)?),
                    None => Ok(()),
                }
            })
            .context(RuntimeErrorHooksShutdownSnafu)
            .map_err(|error| error!(%error, rate_limit = 30));

        self.attempt_gc();
    }

    fn timer_handler<F>(&mut self, timer: Timer, emit_fn: F)
    where
        F: FnMut(Event),
    {
        let lua = &self.lua;
        let _ = lua
            .scope(|scope| -> mlua::Result<()> {
                let handler_key = &self.timers[timer.id as usize].1;
                lua.registry_value::<mlua::Function>(handler_key)?
                    .call(wrap_emit_fn(scope, emit_fn)?)
            })
            .context(RuntimeErrorTimerHandlerSnafu)
            .map_err(|error| error!(%error, rate_limit = 30));

        self.attempt_gc();
    }

    fn timers(&self) -> Vec<Timer> {
        self.timers.iter().map(|(timer, _)| *timer).collect()
    }
}

#[cfg(test)]
fn format_error(error: &mlua::Error) -> String {
    match error {
        mlua::Error::CallbackError { traceback, cause } => format_error(cause) + "\n" + traceback,
        err => err.to_string(),
    }
}

#[cfg(test)]
mod tests {
    use futures::{stream, StreamExt};

    use super::*;
    use crate::{
        event::{
            metric::{Metric, MetricKind, MetricValue},
            Event, Value,
        },
        schema,
        test_util::trace_init,
        transforms::TaskTransform,
    };

    fn from_config(config: &str) -> crate::Result<Box<Lua>> {
        Lua::new(&toml::from_str(config).unwrap()).map(Box::new)
    }

    #[tokio::test]
    async fn lua_add_field() -> crate::Result<()> {
        trace_init();

        let transform = from_config(
            r#"
            hooks.process = """function (event, emit)
                event["log"]["hello"] = "goodbye"
                emit(event)
            end
            """
            "#,
        )
        .unwrap();

        let event = Event::from("program me");
        let in_stream = Box::pin(stream::iter(vec![event]));
        let mut out_stream = transform.transform(in_stream);
        let output = out_stream.next().await.unwrap();

        assert_eq!(output.as_log()["hello"], "goodbye".into());
        Ok(())
    }

    #[tokio::test]
    async fn lua_read_field() -> crate::Result<()> {
        trace_init();

        let transform = from_config(
            r#"
            hooks.process = """function (event, emit)
                _, _, name = string.find(event.log.message, "Hello, my name is (%a+).")
                event.log.name = name
                emit(event)
            end
            """
            "#,
        )
        .unwrap();

        let event = Event::from("Hello, my name is Bob.");
        let in_stream = Box::pin(stream::iter(vec![event]));
        let mut out_stream = transform.transform(in_stream);
        let output = out_stream.next().await.unwrap();

        assert_eq!(output.as_log()["name"], "Bob".into());
        Ok(())
    }

    #[tokio::test]
    async fn lua_remove_field() -> crate::Result<()> {
        trace_init();

        let transform = from_config(
            r#"
            hooks.process = """function (event, emit)
                event.log.name = nil
                emit(event)
            end
            """
            "#,
        )
        .unwrap();

        let mut event = Event::new_empty_log();
        event.as_mut_log().insert("name", "Bob");

        let in_stream = Box::pin(stream::iter(vec![event]));
        let mut out_stream = transform.transform(in_stream);
        let output = out_stream.next().await.unwrap();

        assert!(output.as_log().get("name").is_none());
        Ok(())
    }

    #[tokio::test]
    async fn lua_drop_event() -> crate::Result<()> {
        trace_init();

        let transform = from_config(
            r#"
            hooks.process = """function (event, emit)
                -- emit nothing
            end
            """
            "#,
        )
        .unwrap();

        let event = Event::new_empty_log();
        let in_stream = Box::pin(stream::iter(vec![event]));
        let mut out_stream = transform.transform(in_stream);
        let output = out_stream.next().await;

        assert!(output.is_none());
        Ok(())
    }

    #[tokio::test]
    async fn lua_duplicate_event() -> crate::Result<()> {
        trace_init();

        let transform = from_config(
            r#"
            hooks.process = """function (event, emit)
                emit(event)
                emit(event)
            end
            """
            "#,
        )
        .unwrap();

        let mut event = Event::new_empty_log();
        event.as_mut_log().insert("host", "127.0.0.1");
        let input = Box::pin(stream::iter(vec![event]));
        let output = transform.transform(input);
        let out = output.collect::<Vec<_>>().await;

        assert_eq!(out.len(), 2);
        Ok(())
    }

    #[tokio::test]
    async fn lua_read_empty_field() -> crate::Result<()> {
        trace_init();

        let transform = from_config(
            r#"
            hooks.process = """function (event, emit)
                if event["log"]["non-existant"] == nil then
                  event["log"]["result"] = "empty"
                else
                  event["log"]["result"] = "found"
                end
                emit(event)
            end
            """
            "#,
        )
        .unwrap();

        let event = Event::new_empty_log();

        let in_stream = Box::pin(stream::iter(vec![event]));
        let mut out_stream = transform.transform(in_stream);
        let output = out_stream.next().await.unwrap();

        assert_eq!(output.as_log()["result"], "empty".into());
        Ok(())
    }

    #[tokio::test]
    async fn lua_integer_value() -> crate::Result<()> {
        trace_init();

        let transform = from_config(
            r#"
            hooks.process = """function (event, emit)
                event["log"]["number"] = 3
                emit(event)
            end
            """
            "#,
        )
        .unwrap();

        let event = Event::new_empty_log();
        let in_stream = Box::pin(stream::iter(vec![event]));
        let mut out_stream = transform.transform(in_stream);
        let output = out_stream.next().await.unwrap();

        assert_eq!(output.as_log()["number"], Value::Integer(3));
        Ok(())
    }

    #[tokio::test]
    async fn lua_numeric_value() -> crate::Result<()> {
        trace_init();

        let transform = from_config(
            r#"
            hooks.process = """function (event, emit)
                event["log"]["number"] = 3.14159
                emit(event)
            end
            """
            "#,
        )
        .unwrap();

        let event = Event::new_empty_log();
        let in_stream = Box::pin(stream::iter(vec![event]));
        let mut out_stream = transform.transform(in_stream);
        let output = out_stream.next().await.unwrap();

        assert_eq!(output.as_log()["number"], Value::from(3.14159));
        Ok(())
    }

    #[tokio::test]
    async fn lua_boolean_value() -> crate::Result<()> {
        trace_init();

        let transform = from_config(
            r#"
            hooks.process = """function (event, emit)
                event["log"]["bool"] = true
                emit(event)
            end
            """
            "#,
        )
        .unwrap();

        let event = Event::new_empty_log();
        let in_stream = Box::pin(stream::iter(vec![event]));
        let mut out_stream = transform.transform(in_stream);
        let output = out_stream.next().await.unwrap();

        assert_eq!(output.as_log()["bool"], Value::Boolean(true));
        Ok(())
    }

    #[tokio::test]
    async fn lua_non_coercible_value() -> crate::Result<()> {
        trace_init();

        let transform = from_config(
            r#"
            hooks.process = """function (event, emit)
                event["log"]["junk"] = nil
                emit(event)
            end
            """
            "#,
        )
        .unwrap();

        let event = Event::new_empty_log();
        let in_stream = Box::pin(stream::iter(vec![event]));
        let mut out_stream = transform.transform(in_stream);
        let output = out_stream.next().await.unwrap();

        assert_eq!(output.as_log().get("junk"), None);
        Ok(())
    }

    #[tokio::test]
    async fn lua_non_string_key_write() -> crate::Result<()> {
        trace_init();

        let mut transform = from_config(
            r#"
            hooks.process = """function (event, emit)
                event["log"][false] = "hello"
                emit(event)
            end
            """
            "#,
        )
        .unwrap();

        let err = transform
            .process_single(Event::new_empty_log())
            .unwrap_err();
        let err = format_error(&err);
        assert!(
            err.contains("error converting Lua boolean to String"),
            "{}",
            err
        );
        Ok(())
    }

    #[tokio::test]
    async fn lua_non_string_key_read() -> crate::Result<()> {
        trace_init();

        let transform = from_config(
            r#"
            hooks.process = """function (event, emit)
                event.log.result = event.log[false]
                emit(event)
            end
            """
            "#,
        )
        .unwrap();

        let event = Event::new_empty_log();
        let in_stream = Box::pin(stream::iter(vec![event]));
        let mut out_stream = transform.transform(in_stream);
        let output = out_stream.next().await.unwrap();
        assert_eq!(output.as_log().get("result"), None);
        Ok(())
    }

    #[tokio::test]
    async fn lua_script_error() -> crate::Result<()> {
        trace_init();

        let mut transform = from_config(
            r#"
            hooks.process = """function (event, emit)
                error("this is an error")
            end
            """
            "#,
        )
        .unwrap();

        let err = transform
            .process_single(Event::new_empty_log())
            .unwrap_err();
        let err = format_error(&err);
        assert!(err.contains("this is an error"), "{}", err);
        Ok(())
    }

    #[tokio::test]
    async fn lua_syntax_error() -> crate::Result<()> {
        trace_init();

        let err = from_config(
            r#"
            hooks.process = """function (event, emit)
                1234 = sadf <>&*!#@
            end
            """
            "#,
        )
        .map(|_| ())
        .unwrap_err()
        .to_string();

        assert!(err.contains("syntax error:"), "{}", err);
        Ok(())
    }

    #[tokio::test]
    async fn lua_load_file() -> crate::Result<()> {
        use std::{fs::File, io::Write};
        trace_init();

        let dir = tempfile::tempdir().unwrap();
        let mut file = File::create(dir.path().join("script2.lua")).unwrap();
        write!(
            &mut file,
            r#"
            local M = {{}}

            local function modify(event2)
              event2["log"]["new field"] = "new value"
            end
            M.modify = modify

            return M
            "#
        )
        .unwrap();

        let config = format!(
            r#"
            hooks.process = """function (event, emit)
                local script2 = require("script2")
                script2.modify(event)
                emit(event)
            end
            """
            search_dirs = [{:?}]
            "#,
            dir.path().as_os_str() // This seems a bit weird, but recall we also support windows.
        );
        let transform = from_config(&config).unwrap();

        let event = Event::new_empty_log();
        let in_stream = Box::pin(stream::iter(vec![event]));
        let mut out_stream = transform.transform(in_stream);
        let output = out_stream.next().await.unwrap();

        assert_eq!(output.as_log()["new field"], "new value".into());
        Ok(())
    }

    #[tokio::test]
    async fn lua_pairs() -> crate::Result<()> {
        trace_init();

        let transform = from_config(
            r#"
            hooks.process = """function (event, emit)
                for k,v in pairs(event.log) do
                  event.log[k] = k .. v
                end
                emit(event)
            end
            """
            "#,
        )
        .unwrap();

        let mut event = Event::new_empty_log();
        event.as_mut_log().insert("name", "Bob");
        event.as_mut_log().insert("friend", "Alice");

        let in_stream = Box::pin(stream::iter(vec![event]));
        let mut out_stream = transform.transform(in_stream);
        let output = out_stream.next().await.unwrap();

        assert_eq!(output.as_log()["name"], "nameBob".into());
        assert_eq!(output.as_log()["friend"], "friendAlice".into());
        Ok(())
    }

    #[tokio::test]
    async fn lua_metric() -> crate::Result<()> {
        trace_init();

        let transform = from_config(
            r#"
            hooks.process = """function (event, emit)
                event.metric.counter.value = event.metric.counter.value + 1
                emit(event)
            end
            """
            "#,
        )
        .unwrap();

        let metric = Metric::new(
            "example counter",
            MetricKind::Absolute,
            MetricValue::Counter { value: 1.0 },
        );

        let expected = metric
            .clone()
            .with_value(MetricValue::Counter { value: 2.0 });

        let in_stream = Box::pin(stream::iter(vec![metric.into()]));
        let mut out_stream = transform.transform(in_stream);
        let output = out_stream.next().await.unwrap();

        assert_eq!(output, expected.into());
        Ok(())
    }

    #[tokio::test]
    async fn lua_multiple_events() -> crate::Result<()> {
        trace_init();

        let transform = from_config(
            r#"
            hooks.process = """function (event, emit)
                event["log"]["hello"] = "goodbye"
                emit(event)
            end
            """
            "#,
        )
        .unwrap();

        let n: usize = 10;

        let events = (0..n).map(|i| Event::from(format!("program me {}", i)));

        let in_stream = Box::pin(stream::iter(events));
        let out_stream = transform.transform(in_stream);
        let output = out_stream.collect::<Vec<_>>().await;

        assert_eq!(output.len(), n);
        Ok(())
    }
}<|MERGE_RESOLUTION|>--- conflicted
+++ resolved
@@ -98,13 +98,8 @@
         Input::new(DataType::Metric | DataType::Log)
     }
 
-<<<<<<< HEAD
     pub fn outputs(&self, _: &schema::Definition) -> Vec<Output> {
-        vec![Output::default(DataType::Any)]
-=======
-    pub fn outputs(&self) -> Vec<Output> {
         vec![Output::default(DataType::Metric | DataType::Log)]
->>>>>>> 1966b1a1
     }
 
     pub const fn transform_type(&self) -> &'static str {
