use std::collections::HashMap;
use std::sync::Arc;
use std::task::{Context, Poll};

use bytes::Bytes;
use futures::future::BoxFuture;
use pulsar::producer::Message;
use pulsar::{Error as PulsarError, Executor, MultiTopicProducer, ProducerOptions, Pulsar};
use tokio::sync::Mutex;
use tower::Service;
use vector_common::internal_event::CountByteSize;
use vector_core::stream::DriverResponse;

use crate::event::{EventFinalizers, EventStatus, Finalizable};
use crate::internal_events::PulsarSendingError;
use crate::sinks::pulsar::request_builder::PulsarMetadata;
<<<<<<< HEAD
use vector_common::request_metadata::{MetaDescriptive, RequestCountByteSize, RequestMetadata};
=======
use vector_common::{
    json_size::JsonSize,
    request_metadata::{MetaDescriptive, RequestMetadata},
};
>>>>>>> bcc5b6c5

#[derive(Clone)]
pub(super) struct PulsarRequest {
    pub body: Bytes,
    pub metadata: PulsarMetadata,
    pub request_metadata: RequestMetadata,
}

pub struct PulsarResponse {
    byte_size: usize,
    event_byte_size: JsonSize,
}

impl DriverResponse for PulsarResponse {
    fn event_status(&self) -> EventStatus {
        EventStatus::Delivered
    }

    fn events_sent(&self) -> RequestCountByteSize {
        CountByteSize(1, self.event_byte_size).into()
    }

    fn bytes_sent(&self) -> Option<usize> {
        Some(self.byte_size)
    }
}

impl Finalizable for PulsarRequest {
    fn take_finalizers(&mut self) -> EventFinalizers {
        std::mem::take(&mut self.metadata.finalizers)
    }
}

impl MetaDescriptive for PulsarRequest {
    fn get_metadata(&self) -> &RequestMetadata {
        &self.request_metadata
    }
}

pub struct PulsarService<Exe: Executor> {
    // NOTE: the reason for the Mutex here is because the `Producer` from the pulsar crate
    // needs to be `mut`, and the `Service::call()` returns a Future.
    producer: Arc<Mutex<MultiTopicProducer<Exe>>>,
}

impl<Exe: Executor> PulsarService<Exe> {
    pub(crate) fn new(
        pulsar_client: Pulsar<Exe>,
        producer_options: ProducerOptions,
        producer_name: Option<String>,
    ) -> PulsarService<Exe> {
        let mut builder = pulsar_client.producer().with_options(producer_options);

        if let Some(name) = producer_name {
            builder = builder.with_name(name);
        }

        let producer = builder.build_multi_topic();

        PulsarService {
            producer: Arc::new(Mutex::new(producer)),
        }
    }
}

impl<Exe: Executor> Service<PulsarRequest> for PulsarService<Exe> {
    type Response = PulsarResponse;
    type Error = PulsarError;
    type Future = BoxFuture<'static, Result<Self::Response, Self::Error>>;

    fn poll_ready(&mut self, _cx: &mut Context<'_>) -> Poll<Result<(), Self::Error>> {
        match self.producer.try_lock() {
            Ok(_) => Poll::Ready(Ok(())),
            Err(_) => Poll::Pending,
        }
    }

    fn call(&mut self, request: PulsarRequest) -> Self::Future {
        let producer = Arc::clone(&self.producer);
        let topic = request.metadata.topic.clone();
        let event_time = request
            .metadata
            .timestamp_millis
            .to_owned()
            .map(|t| t as u64);

        Box::pin(async move {
            let body = request.body.clone();
            let byte_size = request.body.len();

            let mut properties = HashMap::new();
            if let Some(props) = request.metadata.properties {
                for (key, value) in props {
                    properties.insert(key, String::from_utf8_lossy(&value).to_string());
                }
            }

            let partition_key = request
                .metadata
                .key
                .map(|key| String::from_utf8_lossy(&key).to_string());

            let message = Message {
                payload: body.as_ref().to_vec(),
                properties,
                partition_key,
                event_time,
                ..Default::default()
            };

            // The locking if this mutex is not normal in `Service::call()` implementations, but we
            // at least can limit the scope of the lock by placing it here, and reduce the
            // possibility of performance impact by checking the `try_lock()` result in
            // `poll_ready()`. This sink is already limited to sequential request handling due to
            // the pulsar API, so this shouldn't impact performance from a concurrent requests
            // standpoint.
            let fut = producer.lock().await.send(topic, message).await;

            match fut {
                Ok(resp) => match resp.await {
                    Ok(_) => Ok(PulsarResponse {
                        byte_size,
                        event_byte_size: request
                            .request_metadata
                            .events_estimated_json_encoded_byte_size(),
                    }),
                    Err(e) => {
                        emit!(PulsarSendingError {
                            error: Box::new(PulsarError::Custom("failed to send".to_string())),
                            count: 1
                        });
                        Err(e)
                    }
                },
                Err(e) => {
                    emit!(PulsarSendingError {
                        error: Box::new(PulsarError::Custom("failed to send".to_string())),
                        count: 1,
                    });
                    Err(e)
                }
            }
        })
    }
}<|MERGE_RESOLUTION|>--- conflicted
+++ resolved
@@ -8,20 +8,12 @@
 use pulsar::{Error as PulsarError, Executor, MultiTopicProducer, ProducerOptions, Pulsar};
 use tokio::sync::Mutex;
 use tower::Service;
-use vector_common::internal_event::CountByteSize;
+use vector_common::request_metadata::{MetaDescriptive, RequestCountByteSize, RequestMetadata};
 use vector_core::stream::DriverResponse;
 
 use crate::event::{EventFinalizers, EventStatus, Finalizable};
 use crate::internal_events::PulsarSendingError;
 use crate::sinks::pulsar::request_builder::PulsarMetadata;
-<<<<<<< HEAD
-use vector_common::request_metadata::{MetaDescriptive, RequestCountByteSize, RequestMetadata};
-=======
-use vector_common::{
-    json_size::JsonSize,
-    request_metadata::{MetaDescriptive, RequestMetadata},
-};
->>>>>>> bcc5b6c5
 
 #[derive(Clone)]
 pub(super) struct PulsarRequest {
@@ -32,7 +24,7 @@
 
 pub struct PulsarResponse {
     byte_size: usize,
-    event_byte_size: JsonSize,
+    event_byte_size: RequestCountByteSize,
 }
 
 impl DriverResponse for PulsarResponse {
@@ -41,7 +33,7 @@
     }
 
     fn events_sent(&self) -> RequestCountByteSize {
-        CountByteSize(1, self.event_byte_size).into()
+        self.event_byte_size.clone()
     }
 
     fn bytes_sent(&self) -> Option<usize> {
@@ -146,7 +138,7 @@
                         byte_size,
                         event_byte_size: request
                             .request_metadata
-                            .events_estimated_json_encoded_byte_size(),
+                            .into_events_estimated_json_encoded_byte_size(),
                     }),
                     Err(e) => {
                         emit!(PulsarSendingError {
