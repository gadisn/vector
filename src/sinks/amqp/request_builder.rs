--- conflicted
+++ resolved
@@ -5,13 +5,6 @@
 use bytes::Bytes;
 use lapin::BasicProperties;
 use std::io;
-<<<<<<< HEAD
-use vector_common::{
-    finalization::{EventFinalizers, Finalizable},
-    request_metadata::RequestMetadata,
-};
-=======
->>>>>>> 657758db
 
 use super::{encoder::AmqpEncoder, service::AmqpRequest, sink::AmqpEvent};
 
