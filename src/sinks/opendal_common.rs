--- conflicted
+++ resolved
@@ -19,12 +19,8 @@
 use tracing::Instrument;
 use vector_common::{
     finalization::{EventStatus, Finalizable},
-<<<<<<< HEAD
+    json_size::JsonSize,
     request_metadata::{MetaDescriptive, RequestCountByteSize, RequestMetadata},
-=======
-    json_size::JsonSize,
-    request_metadata::{MetaDescriptive, RequestMetadata},
->>>>>>> bcc5b6c5
 };
 use vector_core::{
     internal_event::CountByteSize,
