use std::fmt;

use diagnostic::{DiagnosticError, Label, Note, Span, Urls};

use crate::{
    expression::{self, Expr, Noop, Resolved},
    parser::{ast, Node},
    vm::OpCode,
    Context, Expression, State, TypeDef, Value,
};

#[derive(Clone, PartialEq)]
pub struct Op {
    pub(crate) lhs: Box<Expr>,
    pub(crate) rhs: Box<Expr>,
    pub(crate) opcode: ast::Opcode,
}

impl Op {
    pub fn new(
        lhs: Node<Expr>,
        opcode: Node<ast::Opcode>,
        rhs: Node<Expr>,
        state: &State,
    ) -> Result<Self, Error> {
        use ast::Opcode::{Eq, Ge, Gt, Le, Lt, Ne};

        let (op_span, opcode) = opcode.take();

        let (lhs_span, lhs) = lhs.take();
        let lhs_type_def = lhs.type_def(state);

        let (rhs_span, rhs) = rhs.take();

        if matches!(opcode, Eq | Ne | Lt | Le | Gt | Ge) {
            if let Expr::Op(op) = &lhs {
                if matches!(op.opcode, Eq | Ne | Lt | Le | Gt | Ge) {
                    return Err(Error::ChainedComparison { span: op_span });
                }
            }
        }

        if let ast::Opcode::Err = opcode {
            if lhs_type_def.is_infallible() {
                return Err(Error::UnnecessaryCoalesce {
                    lhs_span,
                    rhs_span,
                    op_span,
                });
            }
        }

        if let ast::Opcode::Merge = opcode {
            if !(lhs.type_def(state).is_object() && rhs.type_def(state).is_object()) {
                return Err(Error::MergeNonObjects {
                    lhs_span: if lhs.type_def(state).is_object() {
                        None
                    } else {
                        Some(lhs_span)
                    },
                    rhs_span: if rhs.type_def(state).is_object() {
                        None
                    } else {
                        Some(rhs_span)
                    },
                });
            }
        }

        Ok(Op {
            lhs: Box::new(lhs),
            rhs: Box::new(rhs),
            opcode,
        })
    }

    pub fn noop() -> Self {
        let lhs = Box::new(Noop.into());
        let rhs = Box::new(Noop.into());

        Op {
            lhs,
            rhs,
            opcode: ast::Opcode::Eq,
        }
    }
}

impl Expression for Op {
    fn resolve(&self, ctx: &mut Context) -> Resolved {
        use ast::Opcode::*;
        use Value::*;

        let lhs = self.lhs.resolve(ctx);
        let mut rhs = || self.rhs.resolve(ctx);

        match self.opcode {
            Mul => lhs?.try_mul(rhs()?),
            Div => lhs?.try_div(rhs()?),
            Add => lhs?.try_add(rhs()?),
            Sub => lhs?.try_sub(rhs()?),
            Rem => lhs?.try_rem(rhs()?),
            Or => lhs?.try_or(rhs),
            And => match lhs? {
                Null | Boolean(false) => Ok(false.into()),
                v => v.try_and(rhs()?),
            },
            Err => Ok(lhs.or_else(|_| rhs())?),
            Eq => Ok(lhs?.eq_lossy(&rhs()?).into()),
            Ne => Ok((!lhs?.eq_lossy(&rhs()?)).into()),
            Gt => lhs?.try_gt(rhs()?),
            Ge => lhs?.try_ge(rhs()?),
            Lt => lhs?.try_lt(rhs()?),
            Le => lhs?.try_le(rhs()?),
            Merge => lhs?.try_merge(rhs()?),
        }
        .map_err(Into::into)
    }

    fn type_def(&self, state: &State) -> TypeDef {
        use ast::Opcode::*;
        use value::Kind as K;

        let mut lhs_def = self.lhs.type_def(state);
        let rhs_def = self.rhs.type_def(state);

        match self.opcode {
            // ok/err ?? ok
            Err if rhs_def.is_infallible() => lhs_def.merge_deep(rhs_def).infallible(),

            // ... ?? ...
            Err => lhs_def.merge_deep(rhs_def),

            // null || ...
            Or if lhs_def.is_null() => rhs_def,

            // not null || ...
            Or if !(lhs_def.is_superset(&K::null()) || lhs_def.is_superset(&K::boolean())) => {
                lhs_def
            }

            // ... || ...
            Or if !lhs_def.is_boolean() => {
                // We can remove Null from the lhs since we know that if the lhs is Null
                // we will be taking the rhs and only the rhs type_def will then be relevant.
                lhs_def.remove_null().expect("not empty");

                lhs_def.merge_deep(rhs_def)
            }

            Or => lhs_def.merge_deep(rhs_def),

            // ... | ...
            Merge => lhs_def.merge_deep(rhs_def),

            // null && ...
            And if lhs_def.is_null() => rhs_def
                .fallible_unless(K::null().or_boolean())
                .with_kind(K::boolean()),

            // ... && ...
            And => lhs_def
                .fallible_unless(K::null().or_boolean())
                .merge_deep(rhs_def.fallible_unless(K::null().or_boolean()))
                .with_kind(K::boolean()),

            // ... == ...
            // ... != ...
            Eq | Ne => lhs_def.merge_deep(rhs_def).with_kind(K::boolean()),

            // "b" >  "a"
            // "a" >= "a"
            // "a" <  "b"
            // "b" <= "b"
            Gt | Ge | Lt | Le if lhs_def.is_bytes() && rhs_def.is_bytes() => {
                lhs_def.merge_deep(rhs_def).with_kind(K::boolean())
            }

            // ... >  ...
            // ... >= ...
            // ... <  ...
            // ... <= ...
            Gt | Ge | Lt | Le => lhs_def
                .fallible_unless(K::integer().or_float())
                .merge_deep(rhs_def.fallible_unless(K::integer().or_float()))
                .with_kind(K::boolean()),

            // ... / ...
<<<<<<< HEAD
            Div => TypeDef::float().fallible(),
=======
            Div => {
                let td = TypeDef::new().float();

                // Division is infallible if the rhs is a literal normal float or integer.
                match self.rhs.as_value() {
                    Some(value) if lhs_def.is_float() || lhs_def.is_integer() => match value {
                        Value::Float(v) if v.is_normal() => td.infallible(),
                        Value::Integer(v) if v != 0 => td.infallible(),
                        _ => td.fallible(),
                    },
                    _ => td.fallible(),
                }
            }
>>>>>>> a438ec24

            // "bar" + ...
            // ... + "bar"
            Add if lhs_def.is_bytes() || rhs_def.is_bytes() => lhs_def
                .fallible_unless(K::bytes().or_null())
                .merge_deep(rhs_def.fallible_unless(K::bytes().or_null()))
                .with_kind(K::bytes()),

            // ... + 1.0
            // ... - 1.0
            // ... * 1.0
            // ... % 1.0
            // 1.0 + ...
            // 1.0 - ...
            // 1.0 * ...
            // 1.0 % ...
            Add | Sub | Mul | Rem if lhs_def.is_float() || rhs_def.is_float() => lhs_def
                .fallible_unless(K::integer().or_float())
                .merge_deep(rhs_def.fallible_unless(K::integer().or_float()))
                .with_kind(K::float()),

            // 1 + 1
            // 1 - 1
            // 1 * 1
            // 1 % 1
            Add | Sub | Mul | Rem if lhs_def.is_integer() && rhs_def.is_integer() => {
                lhs_def.merge_deep(rhs_def).with_kind(K::integer())
            }

            // "bar" * 1
            Mul if lhs_def.is_bytes() && rhs_def.is_integer() => {
                lhs_def.merge_deep(rhs_def).with_kind(K::bytes())
            }

            // 1 * "bar"
            Mul if lhs_def.is_integer() && rhs_def.is_bytes() => {
                lhs_def.merge_deep(rhs_def).with_kind(K::bytes())
            }

            // ... + ...
            // ... * ...
            Add | Mul => lhs_def
                .merge_deep(rhs_def)
                .fallible()
                .with_kind(K::bytes().or_integer().or_float()),

            // ... - ...
            // ... % ...
            Sub | Rem => lhs_def
                .merge_deep(rhs_def)
                .fallible()
                .with_kind(K::integer().or_float()),
        }
    }

    fn compile_to_vm(&self, vm: &mut crate::vm::Vm) -> Result<(), String> {
        self.lhs.compile_to_vm(vm)?;

        // Note, not all opcodes want the RHS evaluated straight away, so we
        // only compile the rhs in each branch as necessary.
        match self.opcode {
            ast::Opcode::Mul => {
                self.rhs.compile_to_vm(vm)?;
                vm.write_opcode(OpCode::Multiply);
            }
            ast::Opcode::Div => {
                self.rhs.compile_to_vm(vm)?;
                vm.write_opcode(OpCode::Divide);
            }
            ast::Opcode::Add => {
                self.rhs.compile_to_vm(vm)?;
                vm.write_opcode(OpCode::Add);
            }
            ast::Opcode::Sub => {
                self.rhs.compile_to_vm(vm)?;
                vm.write_opcode(OpCode::Subtract);
            }
            ast::Opcode::Rem => {
                self.rhs.compile_to_vm(vm)?;
                vm.write_opcode(OpCode::Rem);
            }
            ast::Opcode::Or => {
                // Or is rewritten as an if statement to allow short circuiting.
                let if_jump = vm.emit_jump(OpCode::JumpIfTruthy);
                vm.write_opcode(OpCode::Pop);
                self.rhs.compile_to_vm(vm)?;
                vm.patch_jump(if_jump);
            }
            ast::Opcode::And => {
                // And is rewritten as an if statement to allow short circuiting
                let if_jump = vm.emit_jump(OpCode::JumpIfFalse);
                vm.write_opcode(OpCode::Pop);
                self.rhs.compile_to_vm(vm)?;
                vm.patch_jump(if_jump);
            }
            ast::Opcode::Err => {
                // Err is rewritten as an if statement to allow short circuiting
                let if_jump = vm.emit_jump(OpCode::JumpIfNotErr);
                vm.write_opcode(OpCode::ClearError);
                self.rhs.compile_to_vm(vm)?;
                vm.patch_jump(if_jump);
            }
            ast::Opcode::Ne => {
                self.rhs.compile_to_vm(vm)?;
                vm.write_opcode(OpCode::NotEqual);
            }
            ast::Opcode::Eq => {
                self.rhs.compile_to_vm(vm)?;
                vm.write_opcode(OpCode::Equal);
            }
            ast::Opcode::Ge => {
                self.rhs.compile_to_vm(vm)?;
                vm.write_opcode(OpCode::GreaterEqual);
            }
            ast::Opcode::Gt => {
                self.rhs.compile_to_vm(vm)?;
                vm.write_opcode(OpCode::Greater);
            }
            ast::Opcode::Le => {
                self.rhs.compile_to_vm(vm)?;
                vm.write_opcode(OpCode::LessEqual);
            }
            ast::Opcode::Lt => {
                self.rhs.compile_to_vm(vm)?;
                vm.write_opcode(OpCode::Less);
            }
            ast::Opcode::Merge => {
                self.rhs.compile_to_vm(vm)?;
                vm.write_opcode(OpCode::Merge);
            }
        };
        Ok(())
    }
}

impl fmt::Display for Op {
    fn fmt(&self, f: &mut fmt::Formatter<'_>) -> fmt::Result {
        write!(f, "{} {} {}", self.lhs, self.opcode, self.rhs)
    }
}

impl fmt::Debug for Op {
    fn fmt(&self, f: &mut fmt::Formatter<'_>) -> fmt::Result {
        write!(f, "Op({} {} {})", self.lhs, self.opcode, self.rhs)
    }
}

// -----------------------------------------------------------------------------

#[derive(thiserror::Error, Debug)]
pub enum Error {
    #[error("comparison operators can't be chained together")]
    ChainedComparison { span: Span },

    #[error("unnecessary error coalescing operation")]
    UnnecessaryCoalesce {
        lhs_span: Span,
        rhs_span: Span,
        op_span: Span,
    },

    #[error("only objects can be merged")]
    MergeNonObjects {
        lhs_span: Option<Span>,
        rhs_span: Option<Span>,
    },

    #[error("fallible operation")]
    Expr(#[from] expression::Error),
}

impl DiagnosticError for Error {
    fn code(&self) -> usize {
        use Error::*;

        match self {
            ChainedComparison { .. } => 650,
            UnnecessaryCoalesce { .. } => 651,
            MergeNonObjects { .. } => 652,
            Expr(err) => err.code(),
        }
    }

    fn message(&self) -> String {
        use Error::*;

        match self {
            Expr(err) => err.message(),
            err => err.to_string(),
        }
    }

    fn labels(&self) -> Vec<Label> {
        use Error::*;

        match self {
            ChainedComparison { span } => vec![Label::primary("", span)],
            UnnecessaryCoalesce {
                lhs_span,
                rhs_span,
                op_span,
            } => vec![
                Label::primary("this expression can't fail", lhs_span),
                Label::context("this expression never resolves", rhs_span),
                Label::context("remove this error coalescing operation", op_span),
            ],
            MergeNonObjects { lhs_span, rhs_span } => {
                let mut labels = Vec::new();
                if let Some(lhs_span) = lhs_span {
                    labels.push(Label::primary(
                        "this expression must resolve to an object",
                        lhs_span,
                    ));
                }
                if let Some(rhs_span) = rhs_span {
                    labels.push(Label::primary(
                        "this expression must resolve to an object",
                        rhs_span,
                    ));
                }

                labels
            }
            Expr(err) => err.labels(),
        }
    }

    fn notes(&self) -> Vec<Note> {
        use Error::*;

        match self {
            ChainedComparison { .. } => vec![Note::SeeDocs(
                "comparisons".to_owned(),
                Urls::expression_docs_url("#comparison"),
            )],
            Expr(err) => err.notes(),
            _ => vec![],
        }
    }
}

// -----------------------------------------------------------------------------

#[cfg(test)]
mod tests {
    use super::*;
    use crate::{
        expression::{Block, IfStatement, Literal, Predicate, Variable},
        test_type_def,
    };
    use ast::Ident;
    use ast::Opcode::*;
    use ordered_float::NotNan;
    use std::convert::TryInto;

    fn op(
        opcode: ast::Opcode,
        lhs: impl TryInto<Literal> + fmt::Debug + Clone,
        rhs: impl TryInto<Literal> + fmt::Debug + Clone,
    ) -> Op {
        use std::result::Result::Err;

        let lhs = match lhs.clone().try_into() {
            Ok(v) => v,
            Err(_) => panic!("not a valid lhs expression: {:?}", lhs),
        };

        let rhs = match rhs.clone().try_into() {
            Ok(v) => v,
            Err(_) => panic!("not a valid rhs expression: {:?}", rhs),
        };

        Op {
            lhs: Box::new(lhs.into()),
            rhs: Box::new(rhs.into()),
            opcode,
        }
    }

    fn f(f: f64) -> NotNan<f64> {
        NotNan::new(f).unwrap()
    }

    test_type_def![
        or_exact {
            expr: |_| op(Or, "foo", true),
            want: TypeDef::bytes(),
        }

        or_null {
            expr: |_| op(Or, (), true),
            want: TypeDef::boolean(),
        }

        multiply_string_integer {
            expr: |_| op(Mul, "foo", 1),
            want: TypeDef::bytes(),
        }

        multiply_integer_string {
            expr: |_| op(Mul, 1, "foo"),
            want: TypeDef::bytes(),
        }

        multiply_float_integer {
            expr: |_| op(Mul, f(1.0), 1),
            want: TypeDef::float(),
        }

        multiply_integer_float {
            expr: |_| op(Mul, 1, f(1.0)),
            want: TypeDef::float(),
        }

        multiply_integer_integer {
            expr: |_| op(Mul, 1, 1),
            want: TypeDef::integer(),
        }

        multiply_other {
            expr: |_| op(Mul, (), ()),
            want: TypeDef::bytes().fallible().add_integer().add_float(),
        }

        add_string_string {
            expr: |_| op(Add, "foo", "bar"),
            want: TypeDef::bytes(),
        }

        add_string_null {
            expr: |_| op(Add, "foo", ()),
            want: TypeDef::bytes(),
        }

        add_null_string {
            expr: |_| op(Add, (), "foo"),
            want: TypeDef::bytes(),
        }

        add_string_bool {
            expr: |_| op(Add, "foo", true),
            want: TypeDef::bytes().fallible(),
        }

        add_float_integer {
            expr: |_| op(Add, f(1.0), 1),
            want: TypeDef::float(),
        }

        add_integer_float {
            expr: |_| op(Add, 1, f(1.0)),
            want: TypeDef::float(),
        }

        add_float_other {
            expr: |_| op(Add, f(1.0), ()),
            want: TypeDef::float().fallible(),
        }

        add_other_float {
            expr: |_| op(Add, (), f(1.0)),
            want: TypeDef::float().fallible(),
        }

        add_integer_integer {
            expr: |_| op(Add, 1, 1),
            want: TypeDef::integer(),
        }

        add_other {
            expr: |_| op(Add, (), ()),
            want: TypeDef::bytes().add_integer().add_float().fallible(),
        }

        remainder_integer {
            expr: |_| op(Rem, 5, 5),
            want: TypeDef::integer().infallible(),
        }

        remainder_float {
            expr: |_| op(Rem, 5.0, 5.0),
            want: TypeDef::float().infallible(),
        }

        remainder_mixed {
            expr: |_| op(Rem, 5, 5.0),
            want: TypeDef::float().infallible(),
        }

        remainder_other {
            expr: |_| op(Rem, 5, ()),
            want: TypeDef::integer().add_float().fallible(),
        }

        subtract_integer {
            expr: |_| op(Sub, 1, 1),
            want: TypeDef::integer().infallible(),
        }

        subtract_float {
            expr: |_| op(Sub, 1.0, 1.0),
            want: TypeDef::float().infallible(),
        }

        subtract_mixed {
            expr: |_| op(Sub, 1, 1.0),
            want: TypeDef::float().infallible(),
        }

        subtract_other {
            expr: |_| op(Sub, 1, ()),
            want: TypeDef::integer().fallible().add_float(),
        }

        divide_integer_literal {
            expr: |_| op(Div, 1, 1),
<<<<<<< HEAD
            want: TypeDef::float().fallible(),
=======
            want: TypeDef::new().infallible().float(),
>>>>>>> a438ec24
        }

        divide_float_literal {
            expr: |_| op(Div, 1.0, 1.0),
<<<<<<< HEAD
            want: TypeDef::float().fallible(),
=======
            want: TypeDef::new().infallible().float(),
>>>>>>> a438ec24
        }

        divide_mixed_literal {
            expr: |_| op(Div, 1, 1.0),
<<<<<<< HEAD
            want: TypeDef::float().fallible(),
=======
            want: TypeDef::new().infallible().float(),
        }

        divide_float_zero_literal {
            expr: |_| op(Div, 1, 0.0),
            want: TypeDef::new().fallible().float(),
        }

        divide_integer_zero_literal {
            expr: |_| op(Div, 1, 0),
            want: TypeDef::new().fallible().float(),
        }

        divide_lhs_literal_wrong_rhs {
            expr: |_| Op {
                lhs: Box::new(Literal::from(true).into()),
                rhs: Box::new(Literal::from(NotNan::new(1.0).unwrap()).into()),
                opcode: Div,
            },
            want: TypeDef::new().fallible().float(),
        }

        divide_dynamic_rhs {
            expr: |_| Op {
                lhs: Box::new(Literal::from(1).into()),
                rhs: Box::new(Variable::noop(Ident::new("foo")).into()),
                opcode: Div,
            },
            want: TypeDef::new().fallible().float(),
>>>>>>> a438ec24
        }

        divide_other {
            expr: |_| op(Div, 1.0, ()),
            want: TypeDef::float().fallible(),
        }

        and_null {
            expr: |_| op(And, (), ()),
            want: TypeDef::boolean().infallible(),
        }

        and_boolean {
            expr: |_| op(And, true, true),
            want: TypeDef::boolean().infallible(),
        }

        and_mixed {
            expr: |_| op(And, (), true),
            want: TypeDef::boolean().infallible(),
        }

        and_other {
            expr: |_| op(And, (), "bar"),
            want: TypeDef::boolean().fallible(),
        }

        equal {
            expr: |_| op(Eq, (), ()),
            want: TypeDef::boolean().infallible(),
        }

        not_equal {
            expr: |_| op(Ne, (), "foo"),
            want: TypeDef::boolean().infallible(),
        }

        greater_integer {
            expr: |_| op(Gt, 1, 1),
            want: TypeDef::boolean().infallible(),
        }

        greater_float {
            expr: |_| op(Gt, 1.0, 1.0),
            want: TypeDef::boolean().infallible(),
        }

        greater_mixed {
            expr: |_| op(Gt, 1, 1.0),
            want: TypeDef::boolean().infallible(),
        }

        greater_bytes {
            expr: |_| op(Gt, "c", "b"),
            want: TypeDef::boolean().infallible(),
        }

        greater_other {
            expr: |_| op(Gt, 1, "foo"),
            want: TypeDef::boolean().fallible(),
        }

        greater_or_equal_integer {
            expr: |_| op(Ge, 1, 1),
            want: TypeDef::boolean().infallible(),
        }

        greater_or_equal_float {
            expr: |_| op(Ge, 1.0, 1.0),
            want: TypeDef::boolean().infallible(),
        }

        greater_or_equal_mixed {
            expr: |_| op(Ge, 1, 1.0),
            want: TypeDef::boolean().infallible(),
        }

        greater_or_equal_bytes {
            expr: |_| op(Ge, "foo", "foo"),
            want: TypeDef::boolean().infallible(),
        }

        greater_or_equal_other {
            expr: |_| op(Ge, 1, "foo"),
            want: TypeDef::boolean().fallible(),
        }

        less_integer {
            expr: |_| op(Lt, 1, 1),
            want: TypeDef::boolean().infallible(),
        }

        less_float {
            expr: |_| op(Lt, 1.0, 1.0),
            want: TypeDef::boolean().infallible(),
        }

        less_mixed {
            expr: |_| op(Lt, 1, 1.0),
            want: TypeDef::boolean().infallible(),
        }

        less_bytes {
            expr: |_| op(Lt, "bar", "foo"),
            want: TypeDef::boolean().infallible(),
        }

        less_other {
            expr: |_| op(Lt, 1, "foo"),
            want: TypeDef::boolean().fallible(),
        }

        less_or_equal_integer {
            expr: |_| op(Le, 1, 1),
            want: TypeDef::boolean().infallible(),
        }

        less_or_equal_float {
            expr: |_| op(Le, 1.0, 1.0),
            want: TypeDef::boolean().infallible(),
        }

        less_or_equal_mixed {
            expr: |_| op(Le, 1, 1.0),
            want: TypeDef::boolean().infallible(),
        }

        less_or_equal_bytes {
            expr: |_| op(Le, "bar", "bar"),
            want: TypeDef::boolean().infallible(),
        }

        less_or_equal_other {
            expr: |_| op(Le, 1, "baz"),
            want: TypeDef::boolean().fallible(),
        }

        error_or_rhs_infallible {
            expr: |_| Op {
                lhs: Box::new(Op {
                    lhs: Box::new(Literal::from("foo").into()),
                    rhs: Box::new(Literal::from(1).into()),
                    opcode: Div,
                }.into()),
                rhs: Box::new(Literal::from(true).into()),
                opcode: Err,
            },
            want: TypeDef::float().add_boolean(),
        }

        error_or_fallible {
            expr: |_| Op {
                lhs: Box::new(Op {
                    lhs: Box::new(Literal::from("foo").into()),
                    rhs: Box::new(Literal::from(NotNan::new(0.0).unwrap()).into()),
                    opcode: Div,
                }.into()),
                rhs: Box::new(Op {
                    lhs: Box::new(Literal::from(true).into()),
                    rhs: Box::new(Literal::from(NotNan::new(0.0).unwrap()).into()),
                    opcode: Div,
                }.into()),
                opcode: Err,
            },
            want: TypeDef::float().fallible(),
        }

        error_or_nested_infallible {
            expr: |_| Op {
                lhs: Box::new(Op {
                    lhs: Box::new(Literal::from("foo").into()),
                    rhs: Box::new(Literal::from(1).into()),
                    opcode: Div,
                }.into()),
                rhs: Box::new(Op {
                    lhs: Box::new(Op {
                        lhs: Box::new(Literal::from(true).into()),
                        rhs: Box::new(Literal::from(1).into()),
                        opcode: Div,
                    }.into()),
                    rhs: Box::new(Literal::from("foo").into()),
                    opcode: Err,
                }.into()),
                opcode: Err,
            },
            want: TypeDef::float().add_bytes(),
        }

        or_nullable {
            expr: |_| Op {
                lhs: Box::new(
                    IfStatement {
                        predicate: Predicate::new_unchecked(vec![Literal::from(true).into()]),
                        consequent: Block::new(vec![Literal::from("string").into()]),
                        alternative: None,
                    }.into()),
                rhs: Box::new(Literal::from("another string").into()),
                opcode: Or,
            },
            want: TypeDef::bytes(),
        }

        or_not_nullable {
            expr: |_| Op {
                lhs: Box::new(
                    IfStatement {
                        predicate: Predicate::new_unchecked(vec![Literal::from(true).into()]),
                        consequent: Block::new(vec![Literal::from("string").into()]),
                        alternative:  Some(Block::new(vec![Literal::from(42).into()]))
                }.into()),
                rhs: Box::new(Literal::from("another string").into()),
                opcode: Or,
            },
            want: TypeDef::bytes().add_integer(),
        }
    ];
}<|MERGE_RESOLUTION|>--- conflicted
+++ resolved
@@ -186,11 +186,8 @@
                 .with_kind(K::boolean()),
 
             // ... / ...
-<<<<<<< HEAD
-            Div => TypeDef::float().fallible(),
-=======
             Div => {
-                let td = TypeDef::new().float();
+                let td = TypeDef::float();
 
                 // Division is infallible if the rhs is a literal normal float or integer.
                 match self.rhs.as_value() {
@@ -202,7 +199,6 @@
                     _ => td.fallible(),
                 }
             }
->>>>>>> a438ec24
 
             // "bar" + ...
             // ... + "bar"
@@ -487,403 +483,403 @@
     }
 
     test_type_def![
-        or_exact {
-            expr: |_| op(Or, "foo", true),
-            want: TypeDef::bytes(),
-        }
-
-        or_null {
-            expr: |_| op(Or, (), true),
-            want: TypeDef::boolean(),
-        }
-
-        multiply_string_integer {
-            expr: |_| op(Mul, "foo", 1),
-            want: TypeDef::bytes(),
-        }
-
-        multiply_integer_string {
-            expr: |_| op(Mul, 1, "foo"),
-            want: TypeDef::bytes(),
-        }
-
-        multiply_float_integer {
-            expr: |_| op(Mul, f(1.0), 1),
-            want: TypeDef::float(),
-        }
-
-        multiply_integer_float {
-            expr: |_| op(Mul, 1, f(1.0)),
-            want: TypeDef::float(),
-        }
-
-        multiply_integer_integer {
-            expr: |_| op(Mul, 1, 1),
-            want: TypeDef::integer(),
-        }
-
-        multiply_other {
-            expr: |_| op(Mul, (), ()),
-            want: TypeDef::bytes().fallible().add_integer().add_float(),
-        }
-
-        add_string_string {
-            expr: |_| op(Add, "foo", "bar"),
-            want: TypeDef::bytes(),
-        }
-
-        add_string_null {
-            expr: |_| op(Add, "foo", ()),
-            want: TypeDef::bytes(),
-        }
-
-        add_null_string {
-            expr: |_| op(Add, (), "foo"),
-            want: TypeDef::bytes(),
-        }
-
-        add_string_bool {
-            expr: |_| op(Add, "foo", true),
-            want: TypeDef::bytes().fallible(),
-        }
-
-        add_float_integer {
-            expr: |_| op(Add, f(1.0), 1),
-            want: TypeDef::float(),
-        }
-
-        add_integer_float {
-            expr: |_| op(Add, 1, f(1.0)),
-            want: TypeDef::float(),
-        }
-
-        add_float_other {
-            expr: |_| op(Add, f(1.0), ()),
-            want: TypeDef::float().fallible(),
-        }
-
-        add_other_float {
-            expr: |_| op(Add, (), f(1.0)),
-            want: TypeDef::float().fallible(),
-        }
-
-        add_integer_integer {
-            expr: |_| op(Add, 1, 1),
-            want: TypeDef::integer(),
-        }
-
-        add_other {
-            expr: |_| op(Add, (), ()),
-            want: TypeDef::bytes().add_integer().add_float().fallible(),
-        }
-
-        remainder_integer {
-            expr: |_| op(Rem, 5, 5),
-            want: TypeDef::integer().infallible(),
-        }
-
-        remainder_float {
-            expr: |_| op(Rem, 5.0, 5.0),
-            want: TypeDef::float().infallible(),
-        }
-
-        remainder_mixed {
-            expr: |_| op(Rem, 5, 5.0),
-            want: TypeDef::float().infallible(),
-        }
-
-        remainder_other {
-            expr: |_| op(Rem, 5, ()),
-            want: TypeDef::integer().add_float().fallible(),
-        }
-
-        subtract_integer {
-            expr: |_| op(Sub, 1, 1),
-            want: TypeDef::integer().infallible(),
-        }
-
-        subtract_float {
-            expr: |_| op(Sub, 1.0, 1.0),
-            want: TypeDef::float().infallible(),
-        }
-
-        subtract_mixed {
-            expr: |_| op(Sub, 1, 1.0),
-            want: TypeDef::float().infallible(),
-        }
-
-        subtract_other {
-            expr: |_| op(Sub, 1, ()),
-            want: TypeDef::integer().fallible().add_float(),
-        }
-
-        divide_integer_literal {
-            expr: |_| op(Div, 1, 1),
-<<<<<<< HEAD
-            want: TypeDef::float().fallible(),
-=======
-            want: TypeDef::new().infallible().float(),
->>>>>>> a438ec24
-        }
-
-        divide_float_literal {
-            expr: |_| op(Div, 1.0, 1.0),
-<<<<<<< HEAD
-            want: TypeDef::float().fallible(),
-=======
-            want: TypeDef::new().infallible().float(),
->>>>>>> a438ec24
-        }
-
-        divide_mixed_literal {
-            expr: |_| op(Div, 1, 1.0),
-<<<<<<< HEAD
-            want: TypeDef::float().fallible(),
-=======
-            want: TypeDef::new().infallible().float(),
-        }
-
-        divide_float_zero_literal {
-            expr: |_| op(Div, 1, 0.0),
-            want: TypeDef::new().fallible().float(),
-        }
-
-        divide_integer_zero_literal {
-            expr: |_| op(Div, 1, 0),
-            want: TypeDef::new().fallible().float(),
-        }
-
-        divide_lhs_literal_wrong_rhs {
-            expr: |_| Op {
-                lhs: Box::new(Literal::from(true).into()),
-                rhs: Box::new(Literal::from(NotNan::new(1.0).unwrap()).into()),
-                opcode: Div,
-            },
-            want: TypeDef::new().fallible().float(),
-        }
-
-        divide_dynamic_rhs {
-            expr: |_| Op {
-                lhs: Box::new(Literal::from(1).into()),
-                rhs: Box::new(Variable::noop(Ident::new("foo")).into()),
-                opcode: Div,
-            },
-            want: TypeDef::new().fallible().float(),
->>>>>>> a438ec24
-        }
-
-        divide_other {
-            expr: |_| op(Div, 1.0, ()),
-            want: TypeDef::float().fallible(),
-        }
-
-        and_null {
-            expr: |_| op(And, (), ()),
-            want: TypeDef::boolean().infallible(),
-        }
-
-        and_boolean {
-            expr: |_| op(And, true, true),
-            want: TypeDef::boolean().infallible(),
-        }
-
-        and_mixed {
-            expr: |_| op(And, (), true),
-            want: TypeDef::boolean().infallible(),
-        }
-
-        and_other {
-            expr: |_| op(And, (), "bar"),
-            want: TypeDef::boolean().fallible(),
-        }
-
-        equal {
-            expr: |_| op(Eq, (), ()),
-            want: TypeDef::boolean().infallible(),
-        }
-
-        not_equal {
-            expr: |_| op(Ne, (), "foo"),
-            want: TypeDef::boolean().infallible(),
-        }
-
-        greater_integer {
-            expr: |_| op(Gt, 1, 1),
-            want: TypeDef::boolean().infallible(),
-        }
-
-        greater_float {
-            expr: |_| op(Gt, 1.0, 1.0),
-            want: TypeDef::boolean().infallible(),
-        }
-
-        greater_mixed {
-            expr: |_| op(Gt, 1, 1.0),
-            want: TypeDef::boolean().infallible(),
-        }
-
-        greater_bytes {
-            expr: |_| op(Gt, "c", "b"),
-            want: TypeDef::boolean().infallible(),
-        }
-
-        greater_other {
-            expr: |_| op(Gt, 1, "foo"),
-            want: TypeDef::boolean().fallible(),
-        }
-
-        greater_or_equal_integer {
-            expr: |_| op(Ge, 1, 1),
-            want: TypeDef::boolean().infallible(),
-        }
-
-        greater_or_equal_float {
-            expr: |_| op(Ge, 1.0, 1.0),
-            want: TypeDef::boolean().infallible(),
-        }
-
-        greater_or_equal_mixed {
-            expr: |_| op(Ge, 1, 1.0),
-            want: TypeDef::boolean().infallible(),
-        }
-
-        greater_or_equal_bytes {
-            expr: |_| op(Ge, "foo", "foo"),
-            want: TypeDef::boolean().infallible(),
-        }
-
-        greater_or_equal_other {
-            expr: |_| op(Ge, 1, "foo"),
-            want: TypeDef::boolean().fallible(),
-        }
-
-        less_integer {
-            expr: |_| op(Lt, 1, 1),
-            want: TypeDef::boolean().infallible(),
-        }
-
-        less_float {
-            expr: |_| op(Lt, 1.0, 1.0),
-            want: TypeDef::boolean().infallible(),
-        }
-
-        less_mixed {
-            expr: |_| op(Lt, 1, 1.0),
-            want: TypeDef::boolean().infallible(),
-        }
-
-        less_bytes {
-            expr: |_| op(Lt, "bar", "foo"),
-            want: TypeDef::boolean().infallible(),
-        }
-
-        less_other {
-            expr: |_| op(Lt, 1, "foo"),
-            want: TypeDef::boolean().fallible(),
-        }
-
-        less_or_equal_integer {
-            expr: |_| op(Le, 1, 1),
-            want: TypeDef::boolean().infallible(),
-        }
-
-        less_or_equal_float {
-            expr: |_| op(Le, 1.0, 1.0),
-            want: TypeDef::boolean().infallible(),
-        }
-
-        less_or_equal_mixed {
-            expr: |_| op(Le, 1, 1.0),
-            want: TypeDef::boolean().infallible(),
-        }
-
-        less_or_equal_bytes {
-            expr: |_| op(Le, "bar", "bar"),
-            want: TypeDef::boolean().infallible(),
-        }
-
-        less_or_equal_other {
-            expr: |_| op(Le, 1, "baz"),
-            want: TypeDef::boolean().fallible(),
-        }
-
-        error_or_rhs_infallible {
-            expr: |_| Op {
-                lhs: Box::new(Op {
-                    lhs: Box::new(Literal::from("foo").into()),
-                    rhs: Box::new(Literal::from(1).into()),
+            or_exact {
+                expr: |_| op(Or, "foo", true),
+                want: TypeDef::bytes(),
+            }
+
+            or_null {
+                expr: |_| op(Or, (), true),
+                want: TypeDef::boolean(),
+            }
+
+            multiply_string_integer {
+                expr: |_| op(Mul, "foo", 1),
+                want: TypeDef::bytes(),
+            }
+
+            multiply_integer_string {
+                expr: |_| op(Mul, 1, "foo"),
+                want: TypeDef::bytes(),
+            }
+
+            multiply_float_integer {
+                expr: |_| op(Mul, f(1.0), 1),
+                want: TypeDef::float(),
+            }
+
+            multiply_integer_float {
+                expr: |_| op(Mul, 1, f(1.0)),
+                want: TypeDef::float(),
+            }
+
+            multiply_integer_integer {
+                expr: |_| op(Mul, 1, 1),
+                want: TypeDef::integer(),
+            }
+
+            multiply_other {
+                expr: |_| op(Mul, (), ()),
+                want: TypeDef::bytes().fallible().add_integer().add_float(),
+            }
+
+            add_string_string {
+                expr: |_| op(Add, "foo", "bar"),
+                want: TypeDef::bytes(),
+            }
+
+            add_string_null {
+                expr: |_| op(Add, "foo", ()),
+                want: TypeDef::bytes(),
+            }
+
+            add_null_string {
+                expr: |_| op(Add, (), "foo"),
+                want: TypeDef::bytes(),
+            }
+
+            add_string_bool {
+                expr: |_| op(Add, "foo", true),
+                want: TypeDef::bytes().fallible(),
+            }
+
+            add_float_integer {
+                expr: |_| op(Add, f(1.0), 1),
+                want: TypeDef::float(),
+            }
+
+            add_integer_float {
+                expr: |_| op(Add, 1, f(1.0)),
+                want: TypeDef::float(),
+            }
+
+            add_float_other {
+                expr: |_| op(Add, f(1.0), ()),
+                want: TypeDef::float().fallible(),
+            }
+
+            add_other_float {
+                expr: |_| op(Add, (), f(1.0)),
+                want: TypeDef::float().fallible(),
+            }
+
+            add_integer_integer {
+                expr: |_| op(Add, 1, 1),
+                want: TypeDef::integer(),
+            }
+
+            add_other {
+                expr: |_| op(Add, (), ()),
+                want: TypeDef::bytes().add_integer().add_float().fallible(),
+            }
+
+            remainder_integer {
+                expr: |_| op(Rem, 5, 5),
+                want: TypeDef::integer().infallible(),
+            }
+
+            remainder_float {
+                expr: |_| op(Rem, 5.0, 5.0),
+                want: TypeDef::float().infallible(),
+            }
+
+            remainder_mixed {
+                expr: |_| op(Rem, 5, 5.0),
+                want: TypeDef::float().infallible(),
+            }
+
+            remainder_other {
+                expr: |_| op(Rem, 5, ()),
+                want: TypeDef::integer().add_float().fallible(),
+            }
+
+            subtract_integer {
+                expr: |_| op(Sub, 1, 1),
+                want: TypeDef::integer().infallible(),
+            }
+
+            subtract_float {
+                expr: |_| op(Sub, 1.0, 1.0),
+                want: TypeDef::float().infallible(),
+            }
+
+            subtract_mixed {
+                expr: |_| op(Sub, 1, 1.0),
+                want: TypeDef::float().infallible(),
+            }
+
+            subtract_other {
+                expr: |_| op(Sub, 1, ()),
+                want: TypeDef::integer().fallible().add_float(),
+            }
+
+            divide_integer_literal {
+                expr: |_| op(Div, 1, 1),
+    <<<<<<< HEAD
+                want: TypeDef::float().fallible(),
+    =======
+                want: TypeDef::new().infallible().float(),
+    >>>>>>> master
+            }
+
+            divide_float_literal {
+                expr: |_| op(Div, 1.0, 1.0),
+    <<<<<<< HEAD
+                want: TypeDef::float().fallible(),
+    =======
+                want: TypeDef::new().infallible().float(),
+    >>>>>>> master
+            }
+
+            divide_mixed_literal {
+                expr: |_| op(Div, 1, 1.0),
+    <<<<<<< HEAD
+                want: TypeDef::float().fallible(),
+    =======
+                want: TypeDef::new().infallible().float(),
+            }
+
+            divide_float_zero_literal {
+                expr: |_| op(Div, 1, 0.0),
+                want: TypeDef::new().fallible().float(),
+            }
+
+            divide_integer_zero_literal {
+                expr: |_| op(Div, 1, 0),
+                want: TypeDef::new().fallible().float(),
+            }
+
+            divide_lhs_literal_wrong_rhs {
+                expr: |_| Op {
+                    lhs: Box::new(Literal::from(true).into()),
+                    rhs: Box::new(Literal::from(NotNan::new(1.0).unwrap()).into()),
                     opcode: Div,
-                }.into()),
-                rhs: Box::new(Literal::from(true).into()),
-                opcode: Err,
-            },
-            want: TypeDef::float().add_boolean(),
-        }
-
-        error_or_fallible {
-            expr: |_| Op {
-                lhs: Box::new(Op {
-                    lhs: Box::new(Literal::from("foo").into()),
-                    rhs: Box::new(Literal::from(NotNan::new(0.0).unwrap()).into()),
+                },
+                want: TypeDef::new().fallible().float(),
+            }
+
+            divide_dynamic_rhs {
+                expr: |_| Op {
+                    lhs: Box::new(Literal::from(1).into()),
+                    rhs: Box::new(Variable::noop(Ident::new("foo")).into()),
                     opcode: Div,
-                }.into()),
-                rhs: Box::new(Op {
-                    lhs: Box::new(Literal::from(true).into()),
-                    rhs: Box::new(Literal::from(NotNan::new(0.0).unwrap()).into()),
-                    opcode: Div,
-                }.into()),
-                opcode: Err,
-            },
-            want: TypeDef::float().fallible(),
-        }
-
-        error_or_nested_infallible {
-            expr: |_| Op {
-                lhs: Box::new(Op {
-                    lhs: Box::new(Literal::from("foo").into()),
-                    rhs: Box::new(Literal::from(1).into()),
-                    opcode: Div,
-                }.into()),
-                rhs: Box::new(Op {
+                },
+                want: TypeDef::new().fallible().float(),
+    >>>>>>> master
+            }
+
+            divide_other {
+                expr: |_| op(Div, 1.0, ()),
+                want: TypeDef::float().fallible(),
+            }
+
+            and_null {
+                expr: |_| op(And, (), ()),
+                want: TypeDef::boolean().infallible(),
+            }
+
+            and_boolean {
+                expr: |_| op(And, true, true),
+                want: TypeDef::boolean().infallible(),
+            }
+
+            and_mixed {
+                expr: |_| op(And, (), true),
+                want: TypeDef::boolean().infallible(),
+            }
+
+            and_other {
+                expr: |_| op(And, (), "bar"),
+                want: TypeDef::boolean().fallible(),
+            }
+
+            equal {
+                expr: |_| op(Eq, (), ()),
+                want: TypeDef::boolean().infallible(),
+            }
+
+            not_equal {
+                expr: |_| op(Ne, (), "foo"),
+                want: TypeDef::boolean().infallible(),
+            }
+
+            greater_integer {
+                expr: |_| op(Gt, 1, 1),
+                want: TypeDef::boolean().infallible(),
+            }
+
+            greater_float {
+                expr: |_| op(Gt, 1.0, 1.0),
+                want: TypeDef::boolean().infallible(),
+            }
+
+            greater_mixed {
+                expr: |_| op(Gt, 1, 1.0),
+                want: TypeDef::boolean().infallible(),
+            }
+
+            greater_bytes {
+                expr: |_| op(Gt, "c", "b"),
+                want: TypeDef::boolean().infallible(),
+            }
+
+            greater_other {
+                expr: |_| op(Gt, 1, "foo"),
+                want: TypeDef::boolean().fallible(),
+            }
+
+            greater_or_equal_integer {
+                expr: |_| op(Ge, 1, 1),
+                want: TypeDef::boolean().infallible(),
+            }
+
+            greater_or_equal_float {
+                expr: |_| op(Ge, 1.0, 1.0),
+                want: TypeDef::boolean().infallible(),
+            }
+
+            greater_or_equal_mixed {
+                expr: |_| op(Ge, 1, 1.0),
+                want: TypeDef::boolean().infallible(),
+            }
+
+            greater_or_equal_bytes {
+                expr: |_| op(Ge, "foo", "foo"),
+                want: TypeDef::boolean().infallible(),
+            }
+
+            greater_or_equal_other {
+                expr: |_| op(Ge, 1, "foo"),
+                want: TypeDef::boolean().fallible(),
+            }
+
+            less_integer {
+                expr: |_| op(Lt, 1, 1),
+                want: TypeDef::boolean().infallible(),
+            }
+
+            less_float {
+                expr: |_| op(Lt, 1.0, 1.0),
+                want: TypeDef::boolean().infallible(),
+            }
+
+            less_mixed {
+                expr: |_| op(Lt, 1, 1.0),
+                want: TypeDef::boolean().infallible(),
+            }
+
+            less_bytes {
+                expr: |_| op(Lt, "bar", "foo"),
+                want: TypeDef::boolean().infallible(),
+            }
+
+            less_other {
+                expr: |_| op(Lt, 1, "foo"),
+                want: TypeDef::boolean().fallible(),
+            }
+
+            less_or_equal_integer {
+                expr: |_| op(Le, 1, 1),
+                want: TypeDef::boolean().infallible(),
+            }
+
+            less_or_equal_float {
+                expr: |_| op(Le, 1.0, 1.0),
+                want: TypeDef::boolean().infallible(),
+            }
+
+            less_or_equal_mixed {
+                expr: |_| op(Le, 1, 1.0),
+                want: TypeDef::boolean().infallible(),
+            }
+
+            less_or_equal_bytes {
+                expr: |_| op(Le, "bar", "bar"),
+                want: TypeDef::boolean().infallible(),
+            }
+
+            less_or_equal_other {
+                expr: |_| op(Le, 1, "baz"),
+                want: TypeDef::boolean().fallible(),
+            }
+
+            error_or_rhs_infallible {
+                expr: |_| Op {
                     lhs: Box::new(Op {
-                        lhs: Box::new(Literal::from(true).into()),
+                        lhs: Box::new(Literal::from("foo").into()),
                         rhs: Box::new(Literal::from(1).into()),
                         opcode: Div,
                     }.into()),
-                    rhs: Box::new(Literal::from("foo").into()),
+                    rhs: Box::new(Literal::from(true).into()),
                     opcode: Err,
-                }.into()),
-                opcode: Err,
-            },
-            want: TypeDef::float().add_bytes(),
-        }
-
-        or_nullable {
-            expr: |_| Op {
-                lhs: Box::new(
-                    IfStatement {
-                        predicate: Predicate::new_unchecked(vec![Literal::from(true).into()]),
-                        consequent: Block::new(vec![Literal::from("string").into()]),
-                        alternative: None,
+                },
+                want: TypeDef::float().add_boolean(),
+            }
+
+            error_or_fallible {
+                expr: |_| Op {
+                    lhs: Box::new(Op {
+                        lhs: Box::new(Literal::from("foo").into()),
+                        rhs: Box::new(Literal::from(NotNan::new(0.0).unwrap()).into()),
+                        opcode: Div,
                     }.into()),
-                rhs: Box::new(Literal::from("another string").into()),
-                opcode: Or,
-            },
-            want: TypeDef::bytes(),
-        }
-
-        or_not_nullable {
-            expr: |_| Op {
-                lhs: Box::new(
-                    IfStatement {
-                        predicate: Predicate::new_unchecked(vec![Literal::from(true).into()]),
-                        consequent: Block::new(vec![Literal::from("string").into()]),
-                        alternative:  Some(Block::new(vec![Literal::from(42).into()]))
-                }.into()),
-                rhs: Box::new(Literal::from("another string").into()),
-                opcode: Or,
-            },
-            want: TypeDef::bytes().add_integer(),
-        }
-    ];
+                    rhs: Box::new(Op {
+                        lhs: Box::new(Literal::from(true).into()),
+                        rhs: Box::new(Literal::from(NotNan::new(0.0).unwrap()).into()),
+                        opcode: Div,
+                    }.into()),
+                    opcode: Err,
+                },
+                want: TypeDef::float().fallible(),
+            }
+
+            error_or_nested_infallible {
+                expr: |_| Op {
+                    lhs: Box::new(Op {
+                        lhs: Box::new(Literal::from("foo").into()),
+                        rhs: Box::new(Literal::from(1).into()),
+                        opcode: Div,
+                    }.into()),
+                    rhs: Box::new(Op {
+                        lhs: Box::new(Op {
+                            lhs: Box::new(Literal::from(true).into()),
+                            rhs: Box::new(Literal::from(1).into()),
+                            opcode: Div,
+                        }.into()),
+                        rhs: Box::new(Literal::from("foo").into()),
+                        opcode: Err,
+                    }.into()),
+                    opcode: Err,
+                },
+                want: TypeDef::float().add_bytes(),
+            }
+
+            or_nullable {
+                expr: |_| Op {
+                    lhs: Box::new(
+                        IfStatement {
+                            predicate: Predicate::new_unchecked(vec![Literal::from(true).into()]),
+                            consequent: Block::new(vec![Literal::from("string").into()]),
+                            alternative: None,
+                        }.into()),
+                    rhs: Box::new(Literal::from("another string").into()),
+                    opcode: Or,
+                },
+                want: TypeDef::bytes(),
+            }
+
+            or_not_nullable {
+                expr: |_| Op {
+                    lhs: Box::new(
+                        IfStatement {
+                            predicate: Predicate::new_unchecked(vec![Literal::from(true).into()]),
+                            consequent: Block::new(vec![Literal::from("string").into()]),
+                            alternative:  Some(Block::new(vec![Literal::from(42).into()]))
+                    }.into()),
+                    rhs: Box::new(Literal::from("another string").into()),
+                    opcode: Or,
+                },
+                want: TypeDef::bytes().add_integer(),
+            }
+        ];
 }