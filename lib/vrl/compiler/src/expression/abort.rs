use std::fmt;

use diagnostic::{DiagnosticMessage, Label, Note, Urls};
use parser::ast::Node;

use super::Expr;
use crate::{
    expression::{ExpressionError, Resolved},
    state::{ExternalEnv, LocalEnv},
    value::{Kind, VrlValueConvert},
    Context, Expression, Span, TypeDef,
};

#[derive(Debug, Clone, PartialEq)]
pub struct Abort {
    span: Span,
    message: Option<Box<Expr>>,
}

impl Abort {
    /// # Errors
    ///
    /// * The optional message is fallible.
    /// * The optional message does not resolve to a string.
    pub fn new(
        span: Span,
        message: Option<Node<Expr>>,
        state: (&LocalEnv, &ExternalEnv),
    ) -> Result<Self, Error> {
        let message = message
            .map(|node| {
                let (expr_span, expr) = node.take();
                let type_def = expr.type_def(state);

                if type_def.is_fallible() {
                    Err(Error {
                        variant: ErrorVariant::FallibleExpr,
                        expr_span,
                    })
                } else if !type_def.is_bytes() {
                    Err(Error {
                        variant: ErrorVariant::NonString(type_def.into()),
                        expr_span,
                    })
                } else {
                    Ok(Box::new(expr))
                }
            })
            .transpose()?;

        Ok(Self { span, message })
    }
}

impl Expression for Abort {
    fn resolve(&self, ctx: &mut Context) -> Resolved {
        let message = self
            .message
            .as_ref()
            .map::<Result<_, ExpressionError>, _>(|expr| {
                Ok(expr.resolve(ctx)?.try_bytes_utf8_lossy()?.to_string())
            })
            .transpose()?;

        Err(ExpressionError::Abort {
            span: self.span,
            message,
        })
    }

    fn type_def(&self, _: (&LocalEnv, &ExternalEnv)) -> TypeDef {
<<<<<<< HEAD
        TypeDef::null().infallible().abortable()
    }

    #[cfg(feature = "llvm")]
    fn emit_llvm<'ctx>(
        &self,
        state: (&mut LocalEnv, &mut ExternalEnv),
        ctx: &mut crate::llvm::Context<'ctx>,
        function_call_abort_stack: &mut Vec<crate::llvm::BasicBlock<'ctx>>,
    ) -> Result<(), String> {
        let function = ctx.function();
        let abort_begin_block = ctx.context().append_basic_block(function, "abort_begin");
        ctx.builder().build_unconditional_branch(abort_begin_block);
        ctx.builder().position_at_end(abort_begin_block);

        let span_name = format!("{:?}", self.span);
        let span_ref = ctx.into_const(self.span, &span_name).as_pointer_value();

        let message_ref = ctx.build_alloca_resolved("message");

        ctx.vrl_resolved_initialize()
            .build_call(ctx.builder(), message_ref);

        if let Some(message) = &self.message {
            let result_ref = ctx.result_ref();
            ctx.set_result_ref(message_ref);
            message.emit_llvm(state, ctx, function_call_abort_stack)?;
            ctx.set_result_ref(result_ref);
        }

        let vrl_expression_abort = ctx.vrl_expression_abort();
        vrl_expression_abort.build_call(
            ctx.builder(),
            ctx.builder().build_bitcast(
                span_ref,
                vrl_expression_abort
                    .function
                    .get_nth_param(0)
                    .unwrap()
                    .get_type()
                    .into_pointer_type(),
                "cast",
            ),
            message_ref,
            ctx.result_ref(),
        );

        ctx.vrl_resolved_drop()
            .build_call(ctx.builder(), message_ref);

        Ok(())
=======
        TypeDef::never().infallible()
>>>>>>> 2b2259ce
    }
}

impl fmt::Display for Abort {
    fn fmt(&self, f: &mut fmt::Formatter<'_>) -> fmt::Result {
        write!(f, "abort")
    }
}

// -----------------------------------------------------------------------------

#[derive(Debug)]
pub struct Error {
    variant: ErrorVariant,
    expr_span: Span,
}

#[derive(thiserror::Error, Debug)]
pub(crate) enum ErrorVariant {
    #[error("unhandled fallible expression")]
    FallibleExpr,
    #[error("non-string abort message")]
    NonString(Kind),
}

impl fmt::Display for Error {
    fn fmt(&self, f: &mut fmt::Formatter<'_>) -> fmt::Result {
        write!(f, "{:#}", self.variant)
    }
}

impl std::error::Error for Error {
    fn source(&self) -> Option<&(dyn std::error::Error + 'static)> {
        Some(&self.variant)
    }
}

impl DiagnosticMessage for Error {
    fn code(&self) -> usize {
        use ErrorVariant::{FallibleExpr, NonString};

        match self.variant {
            FallibleExpr => 631,
            NonString(_) => 300,
        }
    }

    fn labels(&self) -> Vec<Label> {
        match &self.variant {
            ErrorVariant::FallibleExpr => vec![
                Label::primary(
                    "abort only accepts an infallible expression argument",
                    self.expr_span,
                ),
                Label::context(
                    "handle errors before using the expression as an abort message",
                    self.expr_span,
                ),
            ],
            ErrorVariant::NonString(kind) => vec![
                Label::primary(
                    "abort only accepts an expression argument resolving to a string",
                    self.expr_span,
                ),
                Label::context(
                    format!("this expression resolves to {}", kind),
                    self.expr_span,
                ),
            ],
        }
    }

    fn notes(&self) -> Vec<Note> {
        match self.variant {
            ErrorVariant::FallibleExpr => vec![Note::SeeErrorDocs],
            ErrorVariant::NonString(_) => vec![
                Note::CoerceValue,
                Note::SeeDocs(
                    "type coercion".to_owned(),
                    Urls::func_docs("#coerce-functions"),
                ),
            ],
        }
    }
}<|MERGE_RESOLUTION|>--- conflicted
+++ resolved
@@ -69,8 +69,7 @@
     }
 
     fn type_def(&self, _: (&LocalEnv, &ExternalEnv)) -> TypeDef {
-<<<<<<< HEAD
-        TypeDef::null().infallible().abortable()
+        TypeDef::never().infallible().abortable()
     }
 
     #[cfg(feature = "llvm")]
@@ -121,9 +120,6 @@
             .build_call(ctx.builder(), message_ref);
 
         Ok(())
-=======
-        TypeDef::never().infallible()
->>>>>>> 2b2259ce
     }
 }
 
