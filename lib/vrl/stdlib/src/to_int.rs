--- conflicted
+++ resolved
@@ -112,20 +112,11 @@
 
         Ok(Box::new(ToIntFn { value }))
     }
-<<<<<<< HEAD
-
-    fn call_by_vm(&self, _ctx: &mut Context, args: &mut VmArgumentList) -> Resolved {
-        let value = args.required("value");
-
-        to_int(value)
-    }
 
     fn symbol(&self) -> Option<(&'static str, usize)> {
         // TODO
         None
     }
-=======
->>>>>>> d483777f
 }
 
 #[derive(Debug, Clone)]
