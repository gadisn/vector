use ::value::Value;
use vrl::prelude::*;

fn tally_value(array: Value, value: Value) -> Resolved {
    let array = array.try_array()?;
    Ok(array.iter().filter(|&v| v == &value).count().into())
}

#[derive(Clone, Copy, Debug)]
pub struct TallyValue;

impl Function for TallyValue {
    fn identifier(&self) -> &'static str {
        "tally_value"
    }

    fn examples(&self) -> &'static [Example] {
        &[Example {
            title: "count matching values",
            source: r#"tally_value(["foo", "bar", "foo", "baz"], "foo")"#,
            result: Ok("2"),
        }]
    }

    fn compile(
        &self,
        _state: (&mut state::LocalEnv, &mut state::ExternalEnv),
        _ctx: &mut FunctionCompileContext,
        mut arguments: ArgumentList,
    ) -> Compiled {
        let array = arguments.required("array");
        let value = arguments.required("value");

        Ok(Box::new(TallyValueFn { array, value }))
    }

    fn parameters(&self) -> &'static [Parameter] {
        &[
            Parameter {
                keyword: "array",
                kind: kind::ARRAY,
                required: true,
            },
            Parameter {
                keyword: "value",
                kind: kind::ANY,
                required: true,
            },
        ]
    }
<<<<<<< HEAD

    fn call_by_vm(&self, _ctx: &mut Context, args: &mut VmArgumentList) -> Resolved {
        let array = args.required("array");
        let value = args.required("value");

        tally_value(array, value)
    }

    fn symbol(&self) -> Option<(&'static str, usize)> {
        // TODO
        None
    }
=======
>>>>>>> d483777f
}

#[derive(Debug, Clone)]
pub(crate) struct TallyValueFn {
    array: Box<dyn Expression>,
    value: Box<dyn Expression>,
}

impl Expression for TallyValueFn {
    fn resolve(&self, ctx: &mut Context) -> Resolved {
        let array = self.array.resolve(ctx)?;
        let value = self.value.resolve(ctx)?;

        tally_value(array, value)
    }

    fn type_def(&self, _: (&state::LocalEnv, &state::ExternalEnv)) -> TypeDef {
        TypeDef::integer().infallible()
    }
}

#[inline(never)]
#[no_mangle]
pub extern "C" fn vrl_fn_tally_value(value: &mut Value, result: &mut Resolved) {
    todo!()
}

#[cfg(test)]
mod tests {
    use super::*;

    test_function![
        tally_value => TallyValue;

        default {
            args: func_args![
                array: value!(["bar", "foo", "baz", "foo"]),
                value: value!("foo"),
            ],
            want: Ok(value!(2)),
            tdef: TypeDef::integer().infallible(),
        }
    ];
}<|MERGE_RESOLUTION|>--- conflicted
+++ resolved
@@ -48,21 +48,11 @@
             },
         ]
     }
-<<<<<<< HEAD
-
-    fn call_by_vm(&self, _ctx: &mut Context, args: &mut VmArgumentList) -> Resolved {
-        let array = args.required("array");
-        let value = args.required("value");
-
-        tally_value(array, value)
-    }
 
     fn symbol(&self) -> Option<(&'static str, usize)> {
         // TODO
         None
     }
-=======
->>>>>>> d483777f
 }
 
 #[derive(Debug, Clone)]
