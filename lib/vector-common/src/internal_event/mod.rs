--- conflicted
+++ resolved
@@ -114,15 +114,9 @@
 #[derive(Clone, Copy)]
 pub struct Count(pub usize);
 
-<<<<<<< HEAD
-/// Holds the tuple `(count_of_events, size_of_events_in_bytes)`.
+/// Holds the tuple `(count_of_events, estimated_json_size_of_events)`.
 #[derive(Clone, Copy, Debug)]
-pub struct CountByteSize(pub usize, pub usize);
-=======
-/// Holds the tuple `(count_of_events, estimated_json_size_of_events)`.
-#[derive(Clone, Copy)]
 pub struct CountByteSize(pub usize, pub JsonSize);
->>>>>>> bcc5b6c5
 
 impl AddAssign for CountByteSize {
     fn add_assign(&mut self, rhs: Self) {
